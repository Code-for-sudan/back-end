--- conflicted
+++ resolved
@@ -198,7 +198,6 @@
 media/
 emails/
 api/.env.development
-<<<<<<< HEAD
 media/
 
 
@@ -206,10 +205,8 @@
 # extra doc local files
 DEV_QUICK_START.md
 TECHNICAL_ARCHITECTURE.md
-=======
 
 
 # migrations
 # **/migrations/*.py
-# !**/migrations/__init__.py
->>>>>>> 9081dbcf
+# !**/migrations/__init__.py