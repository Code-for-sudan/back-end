--- conflicted
+++ resolved
@@ -1,8 +1,7 @@
-# services/stock_service.py
 import logging
 from django.db import transaction
 from django.core.exceptions import ValidationError
-from typing import Union
+from typing import Union, Dict, Any
 from products.models import Product, Size
 
 logger = logging.getLogger("stock_service")
@@ -12,71 +11,254 @@
     @staticmethod
     @transaction.atomic
     def reserve_stock(product_id, quantity, size=None) -> Union[Product, Size]:
-        product = Product.objects.select_for_update().get(pk=product_id)
-
-        if product.has_sizes:
-            if not size:
-                logger.error("Size must be specified for products with sizes.")
-                raise ValidationError("Size must be specified for products with sizes.")
-            size_obj = Size.objects.select_for_update().get(product=product, size=size)
-            if size_obj.available_quantity < quantity:
-                logger.error("Not enough stock available for size %s of product %s.", size, product_id)
-                raise ValidationError("Not enough stock available for this size.")
-            size_obj.available_quantity -= quantity
-            size_obj.reserved_quantity += quantity
-            size_obj.save()
-            return size_obj
-
-        if product.available_quantity < quantity:
-            logger.error("Not enough stock available for product %s.", product_id)
-            raise ValidationError("Not enough stock available.")
-        product.available_quantity -= quantity
-        product.reserved_quantity += quantity
-        product.save()
-        return product
-
-<<<<<<< HEAD
+        """Reserve stock for a product, optionally with size specification"""
+        try:
+            product = Product.objects.select_for_update().get(pk=product_id)
+
+            if product.has_sizes:
+                if not size:
+                    logger.error("Size must be specified for products with sizes.")
+                    raise ValidationError("Size must be specified for products with sizes.")
+                
+                try:
+                    size_obj = Size.objects.select_for_update().get(product=product, size=size)
+                except Size.DoesNotExist:
+                    logger.error("Size %s not found for product %s.", size, product_id)
+                    raise ValidationError(f"Size '{size}' not available for this product.")
+                
+                if size_obj.available_quantity < quantity:
+                    logger.error("Not enough stock available for size %s of product %s.", size, product_id)
+                    raise ValidationError("Not enough stock available for this size.")
+                
+                size_obj.available_quantity -= quantity
+                size_obj.reserved_quantity += quantity
+                size_obj.save()
+                logger.info("Reserved %d units of size %s for product %s", quantity, size, product_id)
+                return size_obj
+
+            # For products without sizes
+            if product.available_quantity < quantity:
+                logger.error("Not enough stock available for product %s.", product_id)
+                raise ValidationError("Not enough stock available.")
+            
+            product.available_quantity -= quantity
+            product.reserved_quantity += quantity
+            product.save()
+            logger.info("Reserved %d units for product %s", quantity, product_id)
+            return product
+
+        except Product.DoesNotExist:
+            logger.error("Product %s not found.", product_id)
+            raise ValidationError("Product not found.")
+
     @staticmethod
     @transaction.atomic
-    def unreserve_stock(product_id, quantity, size=None):
-        product = Product.objects.select_for_update().get(pk=product_id)
-
-        if product.has_sizes:
-            if not size:
-                raise ValidationError("Size must be specified for products with sizes.")
-            size_obj = Size.objects.select_for_update().get(product=product, size=size)
-            size_obj.available_quantity += quantity
-            size_obj.reserved_quantity -= quantity
-            if size_obj.reserved_quantity < 0:
+    def unreserve_stock(product_id, quantity, size=None) -> Union[Product, Size]:
+        """Unreserve stock for a product, optionally with size specification"""
+        try:
+            product = Product.objects.select_for_update().get(pk=product_id)
+
+            if product.has_sizes:
+                if not size:
+                    logger.error("Size must be specified for products with sizes.")
+                    raise ValidationError("Size must be specified for products with sizes.")
+                
+                try:
+                    size_obj = Size.objects.select_for_update().get(product=product, size=size)
+                except Size.DoesNotExist:
+                    logger.error("Size %s not found for product %s.", size, product_id)
+                    raise ValidationError(f"Size '{size}' not available for this product.")
+                
+                size_obj.available_quantity += quantity
+                size_obj.reserved_quantity -= quantity
+                
+                # Ensure reserved quantity doesn't go negative
+                if size_obj.reserved_quantity < 0:
+                    logger.warning(
+                        "Reserved quantity for size %s of product %s went negative (adjusting to 0).",
+                        size, product_id
+                    )
+                    size_obj.reserved_quantity = 0
+                
+                size_obj.save()
+                logger.info("Unreserved %d units of size %s for product %s", quantity, size, product_id)
+                return size_obj
+
+            # For products without sizes
+            product.available_quantity += quantity
+            product.reserved_quantity -= quantity
+            
+            # Ensure reserved quantity doesn't go negative
+            if product.reserved_quantity < 0:
                 logger.warning(
-                    "Reserved quantity for size %s of product %s went negative (adjusting to 0).",
-                    size, product_id
+                    "Reserved quantity for product %s went negative (adjusting to 0).", product_id
                 )
-                size_obj.reserved_quantity = 0
-            size_obj.save()
-            return size_obj
-
-        product.available_quantity += quantity
-        product.reserved_quantity -= quantity
-        if product.reserved_quantity < 0:
-=======
-@staticmethod
-@transaction.atomic
-def unreserve_stock(product_id, quantity, size=None):
-    product = Product.objects.select_for_update().get(pk=product_id)
-
-    if product.has_sizes:
-        if not size:
-            logger.error("Size must be specified for products with sizes.")
-            raise ValidationError("Size must be specified for products with sizes.")
-        size_obj = Size.objects.select_for_update().get(product=product, size=size)
-        size_obj.available_quantity += quantity
-        size_obj.reserved_quantity -= quantity
-        if size_obj.reserved_quantity < 0:
->>>>>>> e35bd036
-            logger.warning(
-                "Reserved quantity for product %s went negative (adjusting to 0).", product_id
-            )
-            product.reserved_quantity = 0
-        product.save()
-        return product+                product.reserved_quantity = 0
+            
+            product.save()
+            logger.info("Unreserved %d units for product %s", quantity, product_id)
+            return product
+
+        except Product.DoesNotExist:
+            logger.error("Product %s not found.", product_id)
+            raise ValidationError("Product not found.")
+
+    @staticmethod
+    @transaction.atomic
+    def confirm_stock_sale(product_id, quantity, size=None) -> Union[Product, Size]:
+        """Convert reserved stock to sold stock (deduct from reserved quantity)"""
+        try:
+            product = Product.objects.select_for_update().get(pk=product_id)
+
+            if product.has_sizes:
+                if not size:
+                    logger.error("Size must be specified for products with sizes.")
+                    raise ValidationError("Size must be specified for products with sizes.")
+                
+                try:
+                    size_obj = Size.objects.select_for_update().get(product=product, size=size)
+                except Size.DoesNotExist:
+                    logger.error("Size %s not found for product %s.", size, product_id)
+                    raise ValidationError(f"Size '{size}' not available for this product.")
+                
+                if size_obj.reserved_quantity < quantity:
+                    logger.error("Not enough reserved stock for size %s of product %s.", size, product_id)
+                    raise ValidationError("Not enough reserved stock for this size.")
+                
+                size_obj.reserved_quantity -= quantity
+                size_obj.sold_quantity = getattr(size_obj, 'sold_quantity', 0) + quantity
+                size_obj.save()
+                logger.info("Confirmed sale of %d units of size %s for product %s", quantity, size, product_id)
+                return size_obj
+
+            # For products without sizes
+            if product.reserved_quantity < quantity:
+                logger.error("Not enough reserved stock for product %s.", product_id)
+                raise ValidationError("Not enough reserved stock.")
+            
+            product.reserved_quantity -= quantity
+            product.sold_quantity = getattr(product, 'sold_quantity', 0) + quantity
+            product.save()
+            logger.info("Confirmed sale of %d units for product %s", quantity, product_id)
+            return product
+
+        except Product.DoesNotExist:
+            logger.error("Product %s not found.", product_id)
+            raise ValidationError("Product not found.")
+
+    @staticmethod
+    def check_stock_availability(product_id, quantity, size=None) -> Dict[str, Any]:
+        """Check if stock is available without reserving it"""
+        try:
+            product = Product.objects.get(pk=product_id)
+            
+            if product.has_sizes:
+                if not size:
+                    return {
+                        'available': False,
+                        'error': 'Size must be specified for products with sizes.',
+                        'available_quantity': 0
+                    }
+                
+                try:
+                    size_obj = Size.objects.get(product=product, size=size)
+                    available = size_obj.available_quantity >= quantity
+                    return {
+                        'available': available,
+                        'available_quantity': size_obj.available_quantity,
+                        'reserved_quantity': size_obj.reserved_quantity,
+                        'total_quantity': size_obj.available_quantity + size_obj.reserved_quantity
+                    }
+                except Size.DoesNotExist:
+                    return {
+                        'available': False,
+                        'error': f"Size '{size}' not available for this product.",
+                        'available_quantity': 0
+                    }
+            
+            # For products without sizes
+            available = product.available_quantity >= quantity
+            return {
+                'available': available,
+                'available_quantity': product.available_quantity,
+                'reserved_quantity': product.reserved_quantity,
+                'total_quantity': product.available_quantity + product.reserved_quantity
+            }
+
+        except Product.DoesNotExist:
+            return {
+                'available': False,
+                'error': 'Product not found.',
+                'available_quantity': 0
+            }
+
+    @staticmethod
+    def get_stock_info(product_id, size=None) -> Dict[str, Any]:
+        """Get detailed stock information for a product"""
+        try:
+            product = Product.objects.get(pk=product_id)
+            
+            if product.has_sizes:
+                if size:
+                    try:
+                        size_obj = Size.objects.get(product=product, size=size)
+                        return {
+                            'product_id': product_id,
+                            'size': size,
+                            'available_quantity': size_obj.available_quantity,
+                            'reserved_quantity': size_obj.reserved_quantity,
+                            'sold_quantity': getattr(size_obj, 'sold_quantity', 0),
+                            'total_quantity': size_obj.available_quantity + size_obj.reserved_quantity
+                        }
+                    except Size.DoesNotExist:
+                        return {'error': f"Size '{size}' not found for this product."}
+                else:
+                    # Return all sizes for the product
+                    sizes = Size.objects.filter(product=product)
+                    return {
+                        'product_id': product_id,
+                        'has_sizes': True,
+                        'sizes': [
+                            {
+                                'size': s.size,
+                                'available_quantity': s.available_quantity,
+                                'reserved_quantity': s.reserved_quantity,
+                                'sold_quantity': getattr(s, 'sold_quantity', 0)
+                            } for s in sizes
+                        ]
+                    }
+            
+            # For products without sizes
+            return {
+                'product_id': product_id,
+                'has_sizes': False,
+                'available_quantity': product.available_quantity,
+                'reserved_quantity': product.reserved_quantity,
+                'sold_quantity': getattr(product, 'sold_quantity', 0),
+                'total_quantity': product.available_quantity + product.reserved_quantity
+            }
+
+        except Product.DoesNotExist:
+            return {'error': 'Product not found.'}
+
+    @staticmethod
+    def bulk_check_availability(items) -> Dict[str, Any]:
+        """Check availability for multiple items at once"""
+        results = {}
+        total_available = True
+        
+        for item in items:
+            product_id = item.get('product_id')
+            quantity = item.get('quantity', 1)
+            size = item.get('size')
+            
+            check_result = StockService.check_stock_availability(product_id, quantity, size)
+            results[product_id] = check_result
+            
+            if not check_result.get('available', False):
+                total_available = False
+        
+        return {
+            'all_available': total_available,
+            'items': results
+        }