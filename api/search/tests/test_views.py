--- conflicted
+++ resolved
@@ -15,18 +15,6 @@
     """
     Test suite for the ProductSearchView with role-based Elasticsearch filtering.
 
-<<<<<<< HEAD
-    This class tests the product search API endpoint with various scenarios:
-
-    - test_search_with_query:
-        Ensures that searching with a valid query (e.g., 'iPhone') returns the correct product(s) and a 200 OK status.
-    - test_search_empty_query:
-        Ensures that searching with an empty query returns a message indicating the query is empty and a 200 OK status.
-    - test_search_invalid_page:
-        Ensures that providing an invalid page number (e.g., 0) returns a 400 BAD REQUEST and an appropriate error message.
-    - test_search_no_results:
-        Ensures that searching for a non-existent product returns an empty results list, total=0, and a 200 OK status.
-=======
     This test class verifies that the search view behaves correctly across various
     authentication states and user roles. It covers the following scenarios:
 
@@ -40,7 +28,6 @@
     Elasticsearch is used as the backend search engine, and search results are 
     validated using real indexed products (manually updated via ProductDocument).
     JWT tokens are used for authentication.
->>>>>>> ca6ed36f
     """
 
     def setUp(self):
@@ -74,7 +61,6 @@
             product_description="Apple smartphone",
             price=999.99,
             category="Electronics",
-<<<<<<< HEAD
             picture="https://example.com/images/iphone15.jpg",
             available_quantity=10,
             reserved_quantity=0,
@@ -82,21 +68,12 @@
             has_sizes=False,
             owner_id=self.user,
             store=self.store
-=======
-            picture="https://example.com/iphone15.jpg",
-            quantity=5,
-            color="Black",
-            size="6.1",
-            owner_id=self.business_user,
-            store=self.business_store,
->>>>>>> ca6ed36f
         )
         self.p2 = Product.objects.create(
             product_name="Galaxy S24",
             product_description="Samsung smartphone",
             price=899.99,
             category="Electronics",
-<<<<<<< HEAD
             picture="https://example.com/images/galaxys24.jpg",
             available_quantity=8,
             reserved_quantity=0,
@@ -105,47 +82,6 @@
             owner_id=self.user,
             store=self.store
         )
-        p3 = Product.objects.create(
-            product_name="Coffee Mug",
-            product_description="Ceramic mug",
-            price=12.50,
-            category="Kitchen",
-            picture="https://example.com/images/mug.jpg",
-            available_quantity=100,
-            reserved_quantity=0,
-            color=None,
-            has_sizes=False,
-            owner_id=self.user,
-            store=self.store
-        )
-        # Index products in Elasticsearch
-        ProductDocument().update(p1)
-        ProductDocument().update(p2)
-        ProductDocument().update(p3)
-
-    def test_search_with_query(self):
-        response = self.client.get(
-            '/api/v1/search/products/', {'q': 'iPhone', 'p': 1})
-        logger.info(
-            f"Search with query response: {response.status_code} - {response.data}")
-        self.assertEqual(response.status_code, 200)
-        self.assertTrue(any("iPhone" in prod['product_name']
-                        for prod in response.data.get('results', [])))
-
-    def test_search_empty_query(self):
-        response = self.client.get(
-            '/api/v1/search/products/', {'q': '', 'p': 1})
-        logger.info(
-            f"Search empty query response: {response.status_code} - {response.data}")
-=======
-            picture="https://example.com/galaxy.jpg",
-            quantity=4,
-            color="Gray",
-            size="6.3",
-            owner_id=self.other_user,
-            store=self.other_store,
-        )
-
         # Index in Elasticsearch
         ProductDocument().update(self.p1)
         ProductDocument().update(self.p2)
@@ -179,32 +115,23 @@
 
     def test_search_empty_query(self):
         response = self.client.get('/api/v1/search/products/', {'q': '', 'p': 1})
->>>>>>> ca6ed36f
         self.assertEqual(response.status_code, 200)
         self.assertEqual(response.data.get('message'), "Search query is empty")
 
     def test_search_invalid_page(self):
-<<<<<<< HEAD
         response = self.client.get(
             '/api/v1/search/products/', {'q': 'iPhone', 'p': 0})
         logger.info(
             f"Search invalid page response: {response.status_code} - {response.data}")
-=======
-        response = self.client.get('/api/v1/search/products/', {'q': 'iPhone', 'p': 0})
->>>>>>> ca6ed36f
         self.assertEqual(response.status_code, 400)
         self.assertEqual(response.data.get('message'),
                          "Page number must be greater than 0.")
 
     def test_search_no_results(self):
-<<<<<<< HEAD
         response = self.client.get(
             '/api/v1/search/products/', {'q': 'NonExistentProduct', 'p': 1})
         logger.info(
             f"Search no results response: {response.status_code} - {response.data}")
-=======
-        response = self.client.get('/api/v1/search/products/', {'q': 'nonexistentproduct', 'p': 1})
->>>>>>> ca6ed36f
         self.assertEqual(response.status_code, 200)
         self.assertEqual(response.data.get('results'), [])
         self.assertEqual(response.data.get('total'), 0)