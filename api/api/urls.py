"""
URL configuration for api project.

The `urlpatterns` list routes URLs to views. For more information please see:
    https://docs.djangoproject.com/en/4.2/topics/http/urls/
Examples:
Function views
    1. Add an import:  from my_app import views
    2. Add a URL to urlpatterns:  path('', views.home, name='home')
Class-based views
    1. Add an import:  from other_app.views import Home
    2. Add a URL to urlpatterns:  path('', Home.as_view(), name='home')
Including another URLconf
    1. Import the include() function: from django.urls import include, path
    2. Add a URL to urlpatterns:  path('blog/', include('blog.urls'))
"""
from django.contrib import admin
from django.urls import path, include
from rest_framework_simplejwt.views import (
    TokenObtainPairView,
    TokenRefreshView,
    TokenVerifyView,
)
from drf_spectacular.views import (
    SpectacularAPIView,
    SpectacularSwaggerView,
    SpectacularRedocView
)

urlpatterns = [
    path('admin/', admin.site.urls),
    path('api/token/', TokenObtainPairView.as_view(), name='token_obtain_pair'),
    path('api/token/refresh/', TokenRefreshView.as_view(), name='token_refresh'),
    path('api/token/verify/', TokenVerifyView.as_view(), name='token_verify'),
    path('api/schema/', SpectacularAPIView.as_view(), name='schema'),
    path('api/docs/swagger/', SpectacularSwaggerView.as_view(url_name='schema'), name='swagger-ui'),
    path('api/docs/redoc/', SpectacularRedocView.as_view(url_name='schema'), name='redoc'),
    path('api/v1/auth/', include('authentication.urls')),
    path('api/v1/accounts/', include('accounts.urls')),
    path('api/v1/products/', include('products.urls')),
<<<<<<< HEAD
    path('api/v1/notfications/', include('notifications.urls')),
=======
    path('api/v1/search/', include('search.urls')),
>>>>>>> 6ea64b04
]<|MERGE_RESOLUTION|>--- conflicted
+++ resolved
@@ -38,9 +38,6 @@
     path('api/v1/auth/', include('authentication.urls')),
     path('api/v1/accounts/', include('accounts.urls')),
     path('api/v1/products/', include('products.urls')),
-<<<<<<< HEAD
     path('api/v1/notfications/', include('notifications.urls')),
-=======
     path('api/v1/search/', include('search.urls')),
->>>>>>> 6ea64b04
 ]