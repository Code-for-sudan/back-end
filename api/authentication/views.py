import requests, logging
from rest_framework import status # type: ignore
<<<<<<< HEAD
from django.contrib.auth import authenticate

from accounts.models import User
=======
from rest_framework_simplejwt.tokens import RefreshToken # type: ignore
from rest_framework.response import Response # type: ignore
from rest_framework.decorators import api_view, permission_classes # type: ignore
from rest_framework.permissions import AllowAny, IsAuthenticated # type: ignore
from rest_framework.decorators import api_view, throttle_classes
from rest_framework.throttling import UserRateThrottle, AnonRateThrottle
from rest_framework.decorators import api_view
from django.conf import settings
from django.contrib.auth import get_user_model
from django.shortcuts import redirect
from accounts.serializers import UserSerializer
>>>>>>> c7e96fdd
from .utils import generate_jwt_tokens
from .serializers import ResetPasswordConfirmSerializer


# Create a logger for this module
logger = logging.getLogger('authentication_views')

# Get the user model
User = get_user_model()

@api_view(['GET'])
@permission_classes([AllowAny])
@throttle_classes([AnonRateThrottle])
def google_login(request):
    """
    Redirect user to Google's OAuth 2.0 authentication page.
    """
    google_url = (
        "https://accounts.google.com/o/oauth2/auth"
        "?response_type=code"
        f"&client_id={settings.GOOGLE_CLIENT_ID}"
        f"&redirect_uri={settings.GOOGLE_REDIRECT_URI}"
        "&scope=email%20profile"
    )
    return redirect(google_url)



@api_view(['POST'])
@permission_classes([AllowAny])
@throttle_classes([AnonRateThrottle])
def google_callback(request):
    """
    Handles the Google OAuth2 callback to authenticate a user.
    This function processes the authorization code returned by Google, exchanges it
    for an access token, retrieves user information, and either logs in the user
    or creates a new user account. It also generates JWT tokens for the user and
    sets the refresh token as an HTTP-only cookie.
    Args:
        request (HttpRequest): The HTTP request object containing the authorization
                               code in the query parameters.
    Returns:
        Response: A DRF Response object containing the login status, user data,
                  and access token. If an error occurs, an appropriate error
                  message and status code are returned.
    Workflow:
        1. Extract the authorization code from the query parameters.
        2. Exchange the authorization code for an access token using Google's token endpoint.
        3. Use the access token to fetch the user's profile information from Google.
        4. Check if the user exists in the database; if not, create a new user.
        5. Generate JWT tokens (access and refresh) for the user.
        6. Return the user data and access token in the response, and set the refresh
           token as an HTTP-only cookie.
    Raises:
        KeyError: If required settings like GOOGLE_CLIENT_ID or GOOGLE_CLIENT_SECRET
                  are missing.
        Exception: If there are issues with the token exchange or user creation.
    Notes:
        - Ensure that the `GOOGLE_CLIENT_ID` and `GOOGLE_CLIENT_SECRET` are correctly
          configured in the Django settings.
        - The `redirect_uri` must match the one configured in the Google API Console.
        - The `User` model is assumed to have fields for `email`, `first_name`,
          `last_name`, and a related `profile` with a `picture` field.
    """

    # Get the code from the query parameters
    code = request.POST.get("code")

    # Check if code is provided
    if not code:
        logger.error("No code provided")
        return Response(
            {
                "message": "No code provided"
            },
            status=status.HTTP_400_BAD_REQUEST
        )

    # Get the access token
    token_url = "https://oauth2.googleapis.com/token"
    token_data = {
        "client_id": settings.GOOGLE_CLIENT_ID,
        "client_secret": settings.GOOGLE_CLIENT_SECRET,
        "code": code,
        "grant_type": "authorization_code",
        "redirect_uri": "http://127.0.0.1:8000/api/auth/google/callback/",
    }

    token_response = requests.post(token_url, data=token_data).json()
    access_token = token_response.get("access_token")

    if not access_token:
        logger.error("Failed to obtain access token")
        return Response(
            {
                "message": "Failed to obtain access token"
            }
            , status=status.HTTP_400_BAD_REQUEST
        )

    # Fetch user info
    user_info_url = "https://www.googleapis.com/oauth2/v2/userinfo"
    user_info = requests.get(
        user_info_url,
        headers={
            "Authorization": "Bearer {}".format(access_token)
        }
    ).json()

    email = user_info.get("email")
    first_name = user_info.get("given_name")
    last_name = user_info.get("family_name")
    profile_picture = user_info.get("picture")

    if not email:
        logger.error("Failed to retrieve email")
        return Response(
            {
                "message": "Failed to retrieve email"
            },
            status=status.HTTP_400_BAD_REQUEST
        )

    # Check if user exists or create a new one
    user, created = User.objects.get_or_create(email=email, defaults={
        "first_name": first_name,
        "last_name": last_name,
    })

    # Update user profile picture
    if created:
        if hasattr(user, 'profile_picture'):
            user.profile_picture = profile_picture

    user.save()

    # Generate JWT Token
    access_token, refresh_token = generate_jwt_tokens(user)

    # Serialize the user data
    user_serializer = UserSerializer(user)

    response = Response(
        {
            'message': 'Login successful.',
            'user': user_serializer.data,
            'access_token': access_token,
            # 'refresh_token': refresh_token
        },
        status=status.HTTP_200_OK
    )

    # Set refresh token as an HTTP-only cookie
    response.set_cookie(
        key="refresh_token",
        value=str(refresh_token),
        httponly=True,  # Security feature
        secure=True,  # Use only in HTTPS
        samesite="Lax",  # Protect against CSRF
    )
<<<<<<< HEAD
=======

>>>>>>> c7e96fdd
    return response


@api_view(['POST'])
@permission_classes([AllowAny])
<<<<<<< HEAD
def reset_password_confirm(request):
    """
    Handles password reset by verifying OTP, validating new password, and setting the new password.
    Args:
        request (Request): The HTTP request object containing email, OTP, and new password.
    Returns:
        Response:
            - 200 OK with a success message if OTP is valid and password is reset.
            - 400 BAD REQUEST with an error message if any field is missing, the user does not exist, or OTP is invalid.
    Raises:
        KeyError: If 'email', 'otp', or 'new_password' is not present in the request data.
    Side Effects:
        - Logs errors for missing fields, invalid OTP, invalid password, or non-existent users.
        - Updates the user's password if OTP verification and password validation are successful.
    """
    try:
        email = request.data.get('email')
        otp = request.data.get('otp')
        new_password = request.data.get('new_password')
    except KeyError:
        logger.error('Email, OTP, and new password are required.')
        return Response({'message': 'Email, OTP, and new password are required.'}, status=status.HTTP_400_BAD_REQUEST)

    logger.info(f"Password reset attempt for email: {email}")

    try:
        user = User.objects.get(email=email)
    except User.DoesNotExist:
        logger.error(f"User with email {email} does not exist.")
        return Response({'message': 'User with this email does not exist.'}, status=status.HTTP_400_BAD_REQUEST)

    if not user.verify_otp(otp):
        logger.error(f"Invalid or expired OTP for user {email}.")
        return Response({'message': 'Invalid OTP.'}, status=status.HTTP_400_BAD_REQUEST)
    
    serializer = ResetPasswordConfirmSerializer()
    try:
        serializer.validate_new_password(new_password)
    except Exception as e:
        logger.error(f"Password validation failed for user {email}: {e}")
        return Response({'message': str(e)}, status=status.HTTP_400_BAD_REQUEST)

    user.set_password(new_password)
    user.save()
    logger.info(f"Password reset successful for user {email}.")
    return Response({'message': 'Password reset successful.'}, status=status.HTTP_200_OK)
=======
@throttle_classes([AnonRateThrottle])
def verify_otp(request):
    """
    Handles OTP verification for user login.
    This function verifies the OTP (One-Time Password) provided by the user
    and returns a response indicating the success or failure of the verification.
    If successful, it generates JWT tokens for the user and sets a refresh token
    as an HTTP-only cookie.
    Args:
        request (Request): The HTTP request object containing the user's email
                           and OTP code in the request data.
    Returns:
        Response: A Django REST framework Response object with the following:
            - HTTP 200 OK: If the OTP verification is successful, returns a success
              message, access token, and user details.
            - HTTP 400 Bad Request: If the email or OTP code is missing, or if the
              OTP code is invalid.
            - HTTP 404 Not Found: If no user is found with the provided email.
    Side Effects:
        - Sets a secure, HTTP-only cookie for the refresh token with a 1-day expiration.
    Raises:
        None
    """

    user_email = request.data.get('email', '').strip().lower()
    otp_code = request.data.get('otp_code')
    if not user_email or not otp_code:
        logger.error(f"Missing email or OTP in request: {request.data}")
        return Response(
            {'message': 'Email and OTP code are required.'},
            status=status.HTTP_400_BAD_REQUEST
        )

    user = User.objects.filter(email=user_email).first()
    if not user:
        logger.warning(f"User with email {user_email} not found.")
        return Response(
            {'message': 'User not found.'},
            status=status.HTTP_404_NOT_FOUND
        )

    if not user.verify_otp(otp_code):
        logger.warning(f"Invalid OTP for user {user_email}")
        return Response(
            {'message': 'Invalid OTP code.'},
            status=status.HTTP_400_BAD_REQUEST
        )

    access_token, refresh_token = generate_jwt_tokens(user)
    response = Response(
        {
            'message': 'Login successful.',
            'access_token': access_token,
            'user': {
                'id': str(user.id),
                'email': user.email,
                'first name': user.first_name,
            }
        },
        status=status.HTTP_200_OK
    )

    response.set_cookie(
        key="refresh_token",
        value=str(refresh_token),
        httponly=True,
        secure=True,
        samesite="Lax",
        max_age=1 * 24 * 60 * 60,  # 7 days
        path='/api/auth/'
    )

    return response
>>>>>>> c7e96fdd
<|MERGE_RESOLUTION|>--- conflicted
+++ resolved
@@ -1,10 +1,5 @@
 import requests, logging
 from rest_framework import status # type: ignore
-<<<<<<< HEAD
-from django.contrib.auth import authenticate
-
-from accounts.models import User
-=======
 from rest_framework_simplejwt.tokens import RefreshToken # type: ignore
 from rest_framework.response import Response # type: ignore
 from rest_framework.decorators import api_view, permission_classes # type: ignore
@@ -16,9 +11,7 @@
 from django.contrib.auth import get_user_model
 from django.shortcuts import redirect
 from accounts.serializers import UserSerializer
->>>>>>> c7e96fdd
 from .utils import generate_jwt_tokens
-from .serializers import ResetPasswordConfirmSerializer
 
 
 # Create a logger for this module
@@ -177,63 +170,12 @@
         secure=True,  # Use only in HTTPS
         samesite="Lax",  # Protect against CSRF
     )
-<<<<<<< HEAD
-=======
-
->>>>>>> c7e96fdd
+
     return response
 
 
 @api_view(['POST'])
 @permission_classes([AllowAny])
-<<<<<<< HEAD
-def reset_password_confirm(request):
-    """
-    Handles password reset by verifying OTP, validating new password, and setting the new password.
-    Args:
-        request (Request): The HTTP request object containing email, OTP, and new password.
-    Returns:
-        Response:
-            - 200 OK with a success message if OTP is valid and password is reset.
-            - 400 BAD REQUEST with an error message if any field is missing, the user does not exist, or OTP is invalid.
-    Raises:
-        KeyError: If 'email', 'otp', or 'new_password' is not present in the request data.
-    Side Effects:
-        - Logs errors for missing fields, invalid OTP, invalid password, or non-existent users.
-        - Updates the user's password if OTP verification and password validation are successful.
-    """
-    try:
-        email = request.data.get('email')
-        otp = request.data.get('otp')
-        new_password = request.data.get('new_password')
-    except KeyError:
-        logger.error('Email, OTP, and new password are required.')
-        return Response({'message': 'Email, OTP, and new password are required.'}, status=status.HTTP_400_BAD_REQUEST)
-
-    logger.info(f"Password reset attempt for email: {email}")
-
-    try:
-        user = User.objects.get(email=email)
-    except User.DoesNotExist:
-        logger.error(f"User with email {email} does not exist.")
-        return Response({'message': 'User with this email does not exist.'}, status=status.HTTP_400_BAD_REQUEST)
-
-    if not user.verify_otp(otp):
-        logger.error(f"Invalid or expired OTP for user {email}.")
-        return Response({'message': 'Invalid OTP.'}, status=status.HTTP_400_BAD_REQUEST)
-    
-    serializer = ResetPasswordConfirmSerializer()
-    try:
-        serializer.validate_new_password(new_password)
-    except Exception as e:
-        logger.error(f"Password validation failed for user {email}: {e}")
-        return Response({'message': str(e)}, status=status.HTTP_400_BAD_REQUEST)
-
-    user.set_password(new_password)
-    user.save()
-    logger.info(f"Password reset successful for user {email}.")
-    return Response({'message': 'Password reset successful.'}, status=status.HTTP_200_OK)
-=======
 @throttle_classes([AnonRateThrottle])
 def verify_otp(request):
     """
@@ -307,4 +249,53 @@
     )
 
     return response
->>>>>>> c7e96fdd
+
+
+@api_view(['POST'])
+@permission_classes([AllowAny])
+def reset_password_confirm(request):
+    """
+    Handles password reset by verifying OTP, validating new password, and setting the new password.
+    Args:
+        request (Request): The HTTP request object containing email, OTP, and new password.
+    Returns:
+        Response:
+            - 200 OK with a success message if OTP is valid and password is reset.
+            - 400 BAD REQUEST with an error message if any field is missing, the user does not exist, or OTP is invalid.
+    Raises:
+        KeyError: If 'email', 'otp', or 'new_password' is not present in the request data.
+    Side Effects:
+        - Logs errors for missing fields, invalid OTP, invalid password, or non-existent users.
+        - Updates the user's password if OTP verification and password validation are successful.
+    """
+    try:
+        email = request.data.get('email')
+        otp = request.data.get('otp')
+        new_password = request.data.get('new_password')
+    except KeyError:
+        logger.error('Email, OTP, and new password are required.')
+        return Response({'message': 'Email, OTP, and new password are required.'}, status=status.HTTP_400_BAD_REQUEST)
+
+    logger.info(f"Password reset attempt for email: {email}")
+
+    try:
+        user = User.objects.get(email=email)
+    except User.DoesNotExist:
+        logger.error(f"User with email {email} does not exist.")
+        return Response({'message': 'User with this email does not exist.'}, status=status.HTTP_400_BAD_REQUEST)
+
+    if not user.verify_otp(otp):
+        logger.error(f"Invalid or expired OTP for user {email}.")
+        return Response({'message': 'Invalid OTP.'}, status=status.HTTP_400_BAD_REQUEST)
+    
+    serializer = ResetPasswordConfirmSerializer()
+    try:
+        serializer.validate_new_password(new_password)
+    except Exception as e:
+        logger.error(f"Password validation failed for user {email}: {e}")
+        return Response({'message': str(e)}, status=status.HTTP_400_BAD_REQUEST)
+
+    user.set_password(new_password)
+    user.save()
+    logger.info(f"Password reset successful for user {email}.")
+    return Response({'message': 'Password reset successful.'}, status=status.HTTP_200_OK)