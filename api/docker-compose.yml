version: "3.9"

services:
  web:
    build:
      context: .
<<<<<<< HEAD
      dockerfile: builds/dev/Dockerfile # Web app Dockerfile
=======
      dockerfile: builds/dev/Dockerfile  # Web app Dockerfile
>>>>>>> fcf7fcd8
    command: python manage.py runserver 0.0.0.0:8000
    volumes:
      - .:/app
    ports:
      - "8000:8000"
    env_file:
      - .env
      - .env.dev
    environment:
      - DJANGO_ENV=dev
    depends_on:
      - redis

  # Uncomment this block to use MySQL
  # db:
  #   image: mysql:8
  #   container_name: mysql
  #   ports:
  #     - "3306:3306"
  #   environment:
  #     MYSQL_ROOT_PASSWORD: root
  #     MYSQL_DATABASE: your_db_name
  #     MYSQL_USER: your_db_user
  #     MYSQL_PASSWORD: your_db_password
  #   volumes:
  #     - db_data:/var/lib/mysql

  redis:
    image: redis:7-alpine
    container_name: redis
    ports:
      - "6379:6379"
    volumes:
      - redis_data:/data
    restart: unless-stopped

  celery:
    build:
      context: .
      dockerfile: builds/dev/Dockerfile.celery
    container_name: celery_worker
    command: celery -A api worker --loglevel=info
    volumes:
      - .:/app
    depends_on:
      - redis
    env_file:
      - .env
      - .env.dev

  celery_beat:
    build:
      context: .
      dockerfile: builds/dev/Dockerfile.celery
    container_name: celery_beat
    command: celery -A api beat --loglevel=info
    volumes:
      - .:/app
    depends_on:
      - redis
    env_file:
      - .env
      - .env.dev

volumes:
  redis_data:
  db_data:<|MERGE_RESOLUTION|>--- conflicted
+++ resolved
@@ -4,11 +4,7 @@
   web:
     build:
       context: .
-<<<<<<< HEAD
-      dockerfile: builds/dev/Dockerfile # Web app Dockerfile
-=======
-      dockerfile: builds/dev/Dockerfile  # Web app Dockerfile
->>>>>>> fcf7fcd8
+      dockerfile: builds/dev/Dockerfile  # Web app Dockerfil
     command: python manage.py runserver 0.0.0.0:8000
     volumes:
       - .:/app
